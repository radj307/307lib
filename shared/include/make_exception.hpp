#pragma once
#include <memory>
#include <string>
#include <sstream>
#include <exception>
#include <var.hpp>

/**
 * @class	except
 * @brief	Exception object with a custom message stored as a member variable.
 */
class except : public std::exception {
	const std::string _message;

public:
	except() = default;
	except(auto&& message) : _message{ std::forward<decltype(message)>(message) } {}
	const char* what() const noexcept override { return _message.c_str(); }
};

/**
 * @brief				Create an exception with a given message.
 * @tparam ReturnT		The type of exception to return.
 * @tparam ...VT		Variadic Templated Types.
 * @param ...message	The message shown when calling the what() function.
 * @returns				ReturnT
 */
<<<<<<< HEAD
template<std::derived_from<std::exception> ReturnT = except, var::Streamable... Ts>
WINCONSTEXPR ReturnT make_exception(Ts const&... message)
=======
template<std::derived_from<std::exception> ReturnT, var::Streamable<std::stringstream>... VT>
WINCONSTEXPR ReturnT make_custom_exception(VT const&... message)
>>>>>>> c228ad31
{
	std::stringstream ss;
	(ss << ... << message);
	return{ ss.str() };
}

template<var::Streamable<std::stringstream>... VT>
WINCONSTEXPR except make_exception(VT const&... message) { return make_custom_exception<except>(message...); }<|MERGE_RESOLUTION|>--- conflicted
+++ resolved
@@ -25,18 +25,28 @@
  * @param ...message	The message shown when calling the what() function.
  * @returns				ReturnT
  */
-<<<<<<< HEAD
-template<std::derived_from<std::exception> ReturnT = except, var::Streamable... Ts>
-WINCONSTEXPR ReturnT make_exception(Ts const&... message)
-=======
-template<std::derived_from<std::exception> ReturnT, var::Streamable<std::stringstream>... VT>
-WINCONSTEXPR ReturnT make_custom_exception(VT const&... message)
->>>>>>> c228ad31
+template<std::derived_from<std::exception> ReturnT, var::Streamable<std::stringstream>... Ts>
+WINCONSTEXPR ReturnT make_custom_exception(Ts const&... message)
 {
 	std::stringstream ss;
 	(ss << ... << message);
 	return{ ss.str() };
 }
 
-template<var::Streamable<std::stringstream>... VT>
-WINCONSTEXPR except make_exception(VT const&... message) { return make_custom_exception<except>(message...); }+template<var::Streamable<std::stringstream>... Ts>
+WINCONSTEXPR except make_exception(Ts const&... message) { return make_custom_exception<except>(message...); }
+
+template<std::derived_from<std::exception> ReturnT, var::Streamable<std::wstringstream>... Ts>
+WINCONSTEXPR except make_exeption(Ts const&... message) 
+{
+	std::wstring wstr;
+	{
+		std::wstringstream ss;
+		(ss << ... << message);
+		wstr = ss.str();
+	}
+	std::string str;
+	for (auto& wch : wstr)
+		str += static_cast<char>(wch);
+	return { str.c_str() };
+}