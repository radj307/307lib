#pragma once
/**
 * @file	opt3.hpp
 * @author	radj307
 * @brief	Contains the opt3 namespace & its contents; a fully-featured commandline argument parser, container, & API.
 *\n		This is 307lib's 3rd-generation argument parser, and is intended to replace ParamsAPI2.
 */
#include <sysarch.h>
#include <str.hpp>
#include <vstring.hpp>

#include <concepts>
#include <compare>
#include <string>
#include <variant>
#include <optional>

 /**
  * @namespace	opt3
  * @brief		Contains a commandline argument parser & container object.
  */
namespace opt3 {
<<<<<<< HEAD
	using shared::basic_vstring;
	using shared::vstring;
=======
	/**
	 * @struct	basic_vstring
	 * @brief	Variable-string object with constructor overloads that accept a single character, c-strings, & strings. If the filesystem library is included (before this header), std::filesystem::path types are also allowed.
	 */
	template<var::valid_char TChar, std::derived_from<std::char_traits<TChar>> TCharTraits = std::char_traits<TChar>, std::derived_from<std::allocator<TChar>> TAlloc = std::allocator<TChar>>
	struct basic_vstring : public std::basic_string<TChar, TCharTraits, TAlloc> {
		using base = std::basic_string<TChar, TCharTraits, TAlloc>;
		using base::base;
		/// @brief	Accepts a single character of type TChar
		CONSTEXPR basic_vstring(const TChar& c) : base(1ull, c) {}
		/// @brief	Accepts a string of TChars
		CONSTEXPR basic_vstring(const std::basic_string<TChar, TCharTraits, TAlloc>& s) : base(s) {}
		/// @brief	Accepts a c-string of TChars
		CONSTEXPR basic_vstring(const TChar* cs) : base(cs) {}
	#ifdef _FILESYSTEM_
		CONSTEXPR basic_vstring(const std::filesystem::path& p) requires var::any_same<TChar, char, signed char, unsigned char> : base(p.generic_string()) {}
		CONSTEXPR basic_vstring(const std::filesystem::path& p) requires std::same_as<TChar, wchar_t> : base(p.generic_wstring()) {}
		CONSTEXPR basic_vstring(const std::filesystem::path& p) requires std::same_as<TChar, char8_t> : base(p.generic_u8string()) {}
		CONSTEXPR basic_vstring(const std::filesystem::path& p) requires std::same_as<TChar, char16_t> : base(p.generic_u16string()) {}
		CONSTEXPR basic_vstring(const std::filesystem::path& p) requires std::same_as<TChar, char32_t> : base(p.generic_u32string()) {}
	#endif

		CONSTEXPR bool is_single_char() const { return this->size() == 1ull; }
		CONSTEXPR char get_single_char() const { return this->front(); }

		CONSTEXPR operator std::basic_string<TChar, TCharTraits, TAlloc>() const noexcept { return *this; }
	#ifdef _FILESYSTEM_
		CONSTEXPR operator std::filesystem::path() const noexcept { return std::filesystem::path{ this->operator std::basic_string<TChar, TCharTraits, TAlloc>() }; }
	#endif
	};
	/// @brief	Narrow-char width string type.
	using vstring = basic_vstring<char, std::char_traits<char>, std::allocator<char>>;

>>>>>>> 22261c0d

	/// @brief	The underlying value type of Parameters.
	using parameter_t = std::string;
	/// @brief	The underlying value type of Flags.
	using flag_t = std::pair<char, std::optional<std::string>>;
	/// @brief	The underlying value type of Options.
	using option_t = std::pair<std::string, std::optional<std::string>>;

	/**
	 * @struct	base_arg
	 * @brief	An empty struct that serves as the templateless base type for the basic_arg_t struct.
	 */
	struct base_arg {};

	/**
	 * @struct		basic_arg_t
	 * @brief		Basic argument wrapper object that contains a templated variable type with some useful methods.
	 * @tparam T	The type of the underlying value member.
	 */
	template<typename T>
	struct basic_arg_t : public base_arg {
	protected:
		/// @brief	The underlying value member.
		T _value;

	public:
		/**
		 * @brief		Default Constructor.
		 *\n			Only available for types that do not require arguments to construct.
		 */
		CONSTEXPR basic_arg_t() noexcept requires(std::constructible_from<T>) : _value{} {}
		/**
		 * @brief			Value-Move Constructor
		 * @param value		rvalue reference of the value to assign to this object.
		 */
		CONSTEXPR basic_arg_t(T&& value) noexcept : _value{ std::move(value) } {}
		/**
		 * @brief			Value-Copy Constructor
		 * @param value		The value to assign to this object.
		 */
		CONSTEXPR basic_arg_t(T const& value) : _value{ value } {}

		/// @brief	Get the name of this argument.
		CONSTEXPR std::string name() const requires (std::same_as<T, parameter_t>) { return _value; }
		/// @brief	Get the name of this argument.
		CONSTEXPR std::string name() const requires (std::same_as<T, flag_t>) { return vstring{ _value.first }; }
		/// @brief	Get the name of this argument.
		CONSTEXPR std::string name() const requires (std::same_as<T, option_t>) { return{ _value.first }; }

		CONSTEXPR std::optional<std::string> getValue() const requires(var::any_same<T, flag_t, option_t>) { return _value.second; }

		/// @brief	Check if this argument has a captured value. (always returns false for parameters)
		CONSTEXPR bool has_value() const requires (std::same_as<T, parameter_t>) { return false; }
		/// @brief	Check if this argument has a captured value.
		CONSTEXPR bool has_value() const requires (var::any_same<T, flag_t, option_t>) { return _value.second.has_value(); }

		/**
		 * @brief				Retrieve the capture value of this argument if it exists; otherwise returns the given string instead.
		 * @param defaultValue	A string to return when a capture value is not available.
		 * @returns				The captured value of this argument or defaultValue if one wasn't available.
		 */
		CONSTEXPR std::string value_or(std::string const& defaultValue) const requires (var::any_same<T, flag_t, option_t>) { return _value.second.value_or(defaultValue); }
		/**
		 * @brief				Retrieve the capture value of this argument.
		 * @returns				The captured value of this argument.
		 * @throws ex::except	This argument does not contain a captured value.
		 */
		CONSTEXPR std::string value() const requires (var::any_same<T, flag_t, option_t>) { return _value.second.value(); }
	};

	/// @brief	Constraint that allows any types derived from base_arg.
	template<typename T> concept valid_arg = std::derived_from<T, base_arg>;

	/// @brief	Parameter argument type; these are any arguments without special meaning.
	using Parameter = basic_arg_t<parameter_t>;
	/// @brief	Flag argument type; these are single-character arguments that can be chained together and can capture values when enabled.
	using Flag = basic_arg_t<flag_t>;
	/// @brief	Option argument type; these are multi-character arguments that can capture values when enabled.
	using Option = basic_arg_t<option_t>;

	/**
	 * @struct	variantarg
	 * @brief	An abstraction wrapper around std::variant that directly exposes methods from the underlying basic_arg_t struct.
	 *\n		This allows the programmer to interact with std::variant argument types as if they weren't actually variants.
	 */
	struct variantarg : public std::variant<Parameter, Flag, Option> {
		using base = std::variant<Parameter, Flag, Option>;
		using base::base;

		/**
		 * @brief		Compare the name of this argument to the given name.
		 * @param name	The name to compare this argument to.
		 * @returns		true when names match; otherwise false.
		 */
		WINCONSTEXPR bool compare_name(vstring const& name) const noexcept
		{
			return this->name() == name;
		}

		template<typename TVisitor>
		WINCONSTEXPR auto visit(const TVisitor& visitor) const noexcept
		{
			return std::visit(visitor, static_cast<base>(*this));
		}

		/**
		 * @brief	Gets the name of this argument.
		 * @returns	The name of this argument, excluding any prefixes that were stripped during parsing.
		 */
		std::string name() const noexcept;
		/**
		 * @brief		Directly gets the capture value of this argument as the type it is stored as; or std::nullopt for Parameter types.
		 * @returns		The captured value of this argument if it has one; otherwise std::nullopt.
		 */
		std::optional<std::string> getValue() const noexcept;
		/**
		 * @brief		Checks if this argument has a captured value.
		 * @returns		true when this argument has a captured value; otherwise false.
		 */
		bool has_value() const noexcept;
		/**
		 * @brief				Gets the capture value of this argument if it exists; otherwise returns the given string instead.
		 * @param defaultValue	The default string value to return when this argument doesn't have a capture value.
		 * @returns				std::string
		 */
		std::string value_or(std::string const&) const noexcept;
		/**
		 * @brief				Gets the capture value of this argument.
		 * @returns				The capture value of this argument.
		 * @throws
		 */
		std::string value() const noexcept(false);

		template<valid_arg T> CONSTEXPR bool is_type() const noexcept { return std::holds_alternative<T>(*this); }
		template<valid_arg... Ts> CONSTEXPR bool is_any_type() const noexcept { return var::variadic_or(std::holds_alternative<Ts>(*this)...); }
	};
	std::string variantarg::name() const noexcept
	{
		return this->visit([](auto&& value) -> std::string {
			using T = std::decay_t<decltype(value)>;

			if constexpr (std::same_as<T, Parameter>)
				return value.name();
			else if constexpr (std::same_as<T, Flag>)
				return value.name();
			else if constexpr (std::same_as<T, Option>)
				return value.name();
			//else static_assert(false, "opt3::variantarg:  Visitor doesn't handle all possible types!");
						   });
	}
	std::optional<std::string> variantarg::getValue() const noexcept
	{
		return this->visit([](auto&& value) -> std::optional<std::string> {
			using T = std::decay_t<decltype(value)>;

			if constexpr (std::same_as<T, Parameter>)
				return std::nullopt;
			else if constexpr (std::same_as<T, Flag>)
				return value.getValue();
			else if constexpr (std::same_as<T, Option>)
				return value.getValue();
			//else static_assert(false, "opt3::variantarg:  Visitor doesn't handle all possible types!");
						   });
	}
	bool variantarg::has_value() const noexcept
	{
		return this->visit([](auto&& value) -> bool {
			using T = std::decay_t<decltype(value)>;

			if constexpr (std::same_as<T, Parameter>)
				return value.has_value();
			else if constexpr (std::same_as<T, Flag>)
				return value.has_value();
			else if constexpr (std::same_as<T, Option>)
				return value.has_value();
			//else static_assert(false, "opt3::variantarg:  Visitor doesn't handle all possible types!");
						   });
	}
	std::string variantarg::value_or(std::string const& defaultValue) const noexcept
	{
		return this->visit([&defaultValue](auto&& value) -> std::string {
			using T = std::decay_t<decltype(value)>;

			if constexpr (std::same_as<T, Parameter>)
				return defaultValue;
			else if constexpr (std::same_as<T, Flag>)
				return value.value_or(defaultValue);
			else if constexpr (std::same_as<T, Option>)
				return value.value_or(defaultValue);
			//else static_assert(false, "opt3::variantarg:  Visitor doesn't handle all possible types!");
						   });
	}
	std::string variantarg::value() const noexcept(false)
	{
		return this->visit([](auto&& value) -> std::string {
			using T = std::decay_t<decltype(value)>;

			if constexpr (std::same_as<T, Parameter>)
				throw make_exception("opt3::variantarg:  Cannot retrieve capture value from an argument of type parameter!");
			else if constexpr (std::same_as<T, Flag>)
				return value.value();
			else if constexpr (std::same_as<T, Option>)
				return value.value();
			//else static_assert(false, "opt3::variantarg:  Visitor doesn't handle all possible types!");
						   });
	}







	/**
	 * @brief				Instantiates a variantarg of the specified type, with the given values.
	 * @tparam TValue		The type of the underlying value.  This is passed to the templated basic_arg_t struct.
	 * @tparam T			Any type that is the same as, or is implicitly convertible to, std::string or char
	 * @param name			The name of the argument.
	 * @param capture		An optional capture value for this argument.
	 *\n					Note that when TReturn is parameter_t
	 * @returns				A variantarg containing an argument of the specified type.
	 */
	template<var::any_same<parameter_t, flag_t, option_t> TValue>
	WINCONSTEXPR variantarg make_argument(vstring&& name, std::optional<std::string>&& capture = std::nullopt) noexcept(false)
	{
		if constexpr (std::same_as<TValue, parameter_t>)
			return{ basic_arg_t<parameter_t>{ std::forward<vstring>(name) } };
		else if constexpr (std::same_as<TValue, flag_t>)
			return{ basic_arg_t<flag_t>{ std::make_pair(std::forward<vstring>(name).get_single_char(), std::forward<std::optional<std::string>>(capture))  } };
		else if constexpr (std::same_as<TValue, option_t>)
			return{ basic_arg_t<option_t>{ std::make_pair(std::forward<vstring>(name), std::forward<std::optional<std::string>>(capture))} };
		else throw make_exception("make_argument() failed:  Invalid target type specified!");
	}
	/**
	 * @brief				Instantiates a variantarg of the specified type, with the given values.
	 *\n					This overload accepts actual argument types instead of their underlying types, and translates them to the appropriate underlying type.
	 * @tparam TArgument	The type of argument to instantiate.
	 * @tparam T			Any type that is the same as, or is implicitly convertible to, std::string or char
	 * @param name			The name of the argument.
	 * @param capture		An optional capture value for this argument.
	 *\n					Note that when TReturn is parameter_t
	 * @returns				A variantarg containing an argument of the specified type.
	 */
	template<var::any_same<Parameter, Flag, Option> TArgument>
	WINCONSTEXPR variantarg make_argument(vstring&& name, std::optional<std::string>&& capture = std::nullopt) noexcept(false)
	{
		if constexpr (std::same_as<TArgument, Parameter>)
			return make_argument<parameter_t>(std::forward<vstring>(name), std::forward<std::optional<std::string>>(capture));
		else if constexpr (std::same_as<TArgument, Flag>)
			return make_argument<flag_t>(std::forward<vstring>(name), std::forward<std::optional<std::string>>(capture));
		else if constexpr (std::same_as<TArgument, Option>)
			return make_argument<option_t>(std::forward<vstring>(name), std::forward<std::optional<std::string>>(capture));
		else throw make_exception("make_argument() failed:  Invalid target type specified!");
	}

	/**
	 * @struct	arg_container
	 * @brief	A container type derived directly from std::vector that exposes utility methods for managing & interacting with argument lists.
	 *\n		This object contains the bulk of the code in the entire opt3 library.
	 */
	struct arg_container : public std::vector<variantarg> {
		using base = std::vector<variantarg>;
		using base::base;

	#pragma region subvec
		/**
		 * @brief			Retrieves (copies) the specified segment of this argument container into a new instance.
		 * @param begin		(Inclusive) An iterator pointing to the first element in the subvec.
		 * @param end		(Exclusive) An iterator pointing to the element AFTER the last element in the subvec.
		 * @returns			A new arg_container instance containing the specified segment.
		 */
		WINCONSTEXPR arg_container subvec(const std::vector<variantarg>::const_iterator& begin, const std::vector<variantarg>::const_iterator& end) const
		{
			return arg_container{ begin, end };
		}
		/**
		 * @brief			Retrieves (copies) the specified segment of this argument container into a new instance.
		 * @param off		The index of the first element in the subvec.
		 * @param count		The total number of elements to include in the subvec. (Must be greater than 0; Default: 1)
		 * @returns			A new arg_container instance containing the specified segment.
		 */
		WINCONSTEXPR arg_container subvec(const size_t& off, const size_t& count = 1ull) const
		{
			if (count == 0ull)
				throw make_exception("subvec() failed:  Cannot create a subvec with a total of 0 elements!");
			return arg_container{ this->begin() + off, this->begin() + (off + count) };
		}
	#pragma endregion subvec

	#pragma region find_if
		/**
		 * @brief			Finds the first element for which the given predicate returns true.
		 * @param pred		A predicate function to apply to each element.
		 * @returns			An iterator to the first matching element, or the ending iterator if no matches were found.
		 */
		template<valid_arg... TFilterTypes, std::predicate<variantarg> TPredicate>
		WINCONSTEXPR std::vector<variantarg>::const_iterator find_if(const TPredicate& pred) const
		{
			constexpr bool match_any_type{ sizeof...(TFilterTypes) == 0ull };
			for (auto it{ this->begin() }, end{ this->end() }; it != end; ++it) {
				if ((match_any_type || it->is_any_type<TFilterTypes...>()) && pred(*it)) {
					return it;
				}
			}
			return this->end();
		}
		/**
		 * @brief			Finds the first element for which any of the given predicates return true.
		 * @param preds		Any number of predicate functions to apply to each element.
		 * @returns			An iterator to the first matching element, or the ending iterator if no matches were found.
		 */
		template<valid_arg... TFilterTypes, std::predicate<variantarg>... TPredicates>
		WINCONSTEXPR std::vector<variantarg>::const_iterator find_if_any(const TPredicates&... preds) const
		{
			constexpr bool match_any_type{ sizeof...(TFilterTypes) == 0ull };
			for (auto it{ this->begin() }, end{ this->end() }; it != end; ++it)
				if ((match_any_type || it->is_any_type<TFilterTypes...>()) && var::variadic_or(preds(*it)...))
					return it;
			return this->end();
		}
		/**
		 * @brief			Finds the first element for which all of the given predicates return true.
		 * @param preds		Any number of predicate functions to apply to each element.
		 * @returns			An iterator to the first matching element, or the ending iterator if no matches were found.
		 */
		template<valid_arg... TFilterTypes, std::predicate<variantarg>... TPredicates>
		WINCONSTEXPR std::vector<variantarg>::const_iterator find_if_all(const TPredicates&... preds) const
		{
			constexpr bool match_any_type{ sizeof...(TFilterTypes) == 0ull };
			for (auto it{ this->begin() }, end{ this->end() }; it != end; ++it)
				if ((match_any_type || it->is_any_type<TFilterTypes...>()) && var::variadic_and(preds(*it)...))
					return it;
			return this->end();
		}
	#pragma endregion find_if

	#pragma region rfind_if
		/**
		 * @brief			Finds the first element for which the given predicate returns true.
		 * @param pred		A predicate function to apply to each element.
		 * @returns			An iterator to the first matching element, or the ending iterator if no matches were found.
		 */
		template<valid_arg... TFilterTypes, std::predicate<variantarg> TPredicate>
		WINCONSTEXPR std::vector<variantarg>::const_reverse_iterator rfind_if(const TPredicate& pred) const
		{
			constexpr bool match_any_type{ sizeof...(TFilterTypes) == 0ull };
			for (auto it{ this->rbegin() }, end{ this->rend() }; it != end; ++it) {
				if ((match_any_type || it->is_any_type<TFilterTypes...>()) && pred(*it)) {
					return it;
				}
			}
			return this->rend();
		}
		/**
		 * @brief			Finds the first element for which any of the given predicates return true.
		 * @param preds		Any number of predicate functions to apply to each element.
		 * @returns			An iterator to the first matching element, or the ending iterator if no matches were found.
		 */
		template<valid_arg... TFilterTypes, std::predicate<variantarg>... TPredicates>
		WINCONSTEXPR std::vector<variantarg>::const_reverse_iterator rfind_if_any(const TPredicates&... preds) const
		{
			constexpr bool match_any_type{ sizeof...(TFilterTypes) == 0ull };
			for (auto it{ this->rbegin() }, end{ this->rend() }; it != end; ++it)
				if ((match_any_type || it->is_any_type<TFilterTypes...>()) && var::variadic_or(preds(*it)...))
					return it;
			return this->rend();
		}
		/**
		 * @brief			Finds the first element for which all of the given predicates return true.
		 * @param preds		Any number of predicate functions to apply to each element.
		 * @returns			An iterator to the first matching element, or the ending iterator if no matches were found.
		 */
		template<valid_arg... TFilterTypes, std::predicate<variantarg>... TPredicates>
		WINCONSTEXPR std::vector<variantarg>::const_reverse_iterator rfind_if_all(const TPredicates&... preds) const
		{
			constexpr bool match_any_type{ sizeof...(TFilterTypes) == 0ull };
			for (auto it{ this->rbegin() }, end{ this->rend() }; it != end; ++it)
				if ((match_any_type || it->is_any_type<TFilterTypes...>()) && var::variadic_and(preds(*it)...))
					return it;
			return this->rend();
		}
	#pragma endregion rfind_if

	#pragma region find
		template<valid_arg... TFilterTypes>
		WINCONSTEXPR std::vector<variantarg>::const_iterator find(vstring const& name) const noexcept
		{
			constexpr bool match_any_type{ sizeof...(TFilterTypes) == 0ull };
			for (auto it{ this->begin() }, end{ this->end() }; it != end; ++it) {
				if ((match_any_type || it->is_any_type<TFilterTypes...>()) && it->compare_name(name)) {
					return it;
				}
			}
			return this->end();
		}
		template<valid_arg... TFilterTypes, var::same_or_convertible<vstring>... Ts>
		WINCONSTEXPR std::vector<variantarg>::const_iterator find_any(Ts&&... names) const noexcept
		{
			constexpr bool
				match_any_type{ sizeof...(TFilterTypes) == 0ull },
				match_any_name{ sizeof...(Ts) == 0ull };
			for (auto it{ this->begin() }, end{ this->end() }; it != end; ++it) {
				if ((match_any_type || it->is_any_type<TFilterTypes...>()) && (match_any_name || var::variadic_or(it->compare_name(std::forward<Ts>(names))...))) {
					return it;
				}
			}
			return this->end();
		}
		template<valid_arg... TFilterTypes, var::same_or_convertible<vstring>... Ts>
		WINCONSTEXPR std::vector<std::vector<variantarg>::const_iterator> find_all(Ts&&... names) const noexcept
		{
			constexpr bool
				match_any_type{ sizeof...(TFilterTypes) == 0ull },
				match_any_name{ sizeof...(Ts) == 0ull };
			std::vector<std::vector<variantarg>::const_iterator> vec;
			constexpr size_t block_size{ sizeof...(names) };
			vec.reserve(block_size);
			for (auto it{ this->begin() }, end{ this->end() }; it != end; ++it) {
				if ((match_any_type || it->is_any_type<TFilterTypes...>()) && (match_any_name || var::variadic_or(it->compare_name(std::forward<Ts>(names))...))) {
					vec.emplace_back(it);
					if (vec.size() == vec.capacity())// increase capacity:
						vec.reserve(vec.size() + block_size);
				}
			}
			vec.shrink_to_fit();
			return vec;
		}
	#pragma endregion find

	#pragma region rfind
		template<valid_arg... TFilterTypes>
		WINCONSTEXPR std::vector<variantarg>::const_reverse_iterator rfind(vstring const& name) const noexcept
		{
			constexpr bool match_any_type{ sizeof...(TFilterTypes) == 0ull };
			for (auto it{ this->rbegin() }, end{ this->rend() }; it != end; ++it) {
				if ((match_any_type || it->is_any_type<TFilterTypes...>()) && it->compare_name(name)) {
					return it;
				}
			}
			return this->rend();
		}
		template<valid_arg... TFilterTypes, var::same_or_convertible<vstring>... Ts>
		WINCONSTEXPR std::vector<variantarg>::const_reverse_iterator rfind_any(Ts&&... names) const noexcept
		{
			constexpr bool
				match_any_type{ sizeof...(TFilterTypes) == 0ull },
				match_any_name{ sizeof...(Ts) == 0ull };
			for (auto it{ this->rbegin() }, end{ this->rend() }; it != end; ++it) {
				if ((match_any_type || it->is_any_type<TFilterTypes...>()) && (match_any_name || var::variadic_or(it->compare_name(std::forward<Ts>(names))...))) {
					return it;
				}
			}
			return this->rend();
		}
		template<valid_arg... TFilterTypes, var::same_or_convertible<vstring>... Ts>
		WINCONSTEXPR std::vector<std::vector<variantarg>::const_reverse_iterator> rfind_all(Ts&&... names) const noexcept
		{
			constexpr bool
				match_any_type{ sizeof...(TFilterTypes) == 0ull },
				match_any_name{ sizeof...(Ts) == 0ull };
			std::vector<std::vector<variantarg>::const_reverse_iterator> vec;
			constexpr size_t block_size{ sizeof...(names) };
			vec.reserve(block_size);
			for (auto it{ this->rbegin() }, end{ this->rend() }; it != end; ++it) {
				if ((match_any_type || it->is_any_type<TFilterTypes...>()) && (match_any_name || var::variadic_or(it->compare_name(std::forward<Ts>(names))...))) {
					vec.emplace_back(it);
					if (vec.size() == vec.capacity())// increase capacity:
						vec.reserve(vec.size() + block_size);
				}
			}
			vec.shrink_to_fit();
			return vec;
		}
	#pragma endregion rfind

	#pragma region get
		/**
		 * @brief					Gets the specified argument of the specified type.
		 * @tparam TFilterTypes...	Any number of types to limit the returned result types to.  When left empty, all types are considered matching.
		 * @param name				The name of the argument to search for.
		 * @returns					The first variantarg object with the given name if it exists; otherwise std::nullopt.
		 */
		template<valid_arg... TFilterTypes>
		CONSTEXPR std::optional<variantarg> get(vstring const& name) const noexcept
		{
			if (const auto& it{ this->find<TFilterTypes...>(name) }; it != this->end())
				return *it;
			return std::nullopt;
		}
		/**
		 * @brief					Gets any of the specified arguments of the specified type(s).
		 * @tparam TFilterTypes...	Any number of types to limit the returned result types to.  When left empty, all types are considered matching.
		 * @tparam Ts...			Variadic types that are the same as or are convertible to vstring.  When left empty, all names are considered matching.
		 * @param name				The name of the argument to search for.
		 * @returns					The first variantarg object with the given name if it exists; otherwise std::nullopt.
		 */
		template<valid_arg... TFilterTypes, var::same_or_convertible<vstring>... Ts>
		CONSTEXPR std::optional<variantarg> get_any(Ts&&... names) const noexcept
		{
			if (const auto& it{ this->find_any<TFilterTypes...>(std::forward<Ts>(names)...) }; it != this->end())
				return *it;
			return std::nullopt;
		}
		/**
		 * @brief					Gets all of the specified arguments of the specified type(s).
		 * @tparam TFilterTypes...	Any number of types to limit the returned result types to.  When left empty, all types are considered matching.
		 * @tparam Ts...			Variadic types that are the same as or are convertible to vstring.  When left empty, all names are considered matching.
		 * @param name				The name of the argument to search for.
		 * @returns					The first variantarg object with the given name if it exists; otherwise std::nullopt.
		 */
		template<valid_arg... TFilterTypes, var::same_or_convertible<vstring>... Ts>
		CONSTEXPR std::vector<variantarg> get_all(Ts&&... names) const noexcept
		{
			std::vector<variantarg> vec;
			const auto& all{ this->find_all<TFilterTypes...>(std::forward<Ts>(names)...) };
			vec.reserve(all.size());
			for (const auto& it : all)
				vec.emplace_back(*it);
			vec.shrink_to_fit();
			return vec;
		}
	#pragma endregion get

	#pragma region rget
		/**
		 * @brief					Gets the specified argument of the specified type.  This overload searches in reverse.
		 * @tparam TFilterTypes...	Any number of types to limit the returned result types to.  When left empty, all types are considered matching.
		 * @param name				The name of the argument to search for.
		 * @returns					The first variantarg object with the given name if it exists; otherwise std::nullopt.
		 */
		template<valid_arg... TFilterTypes>
		CONSTEXPR std::optional<variantarg> rget(vstring const& name) const noexcept
		{
			if (const auto& it{ this->rfind<TFilterTypes...>(name) }; it != this->end())
				return *it;
			return std::nullopt;
		}
		/**
		 * @brief					Gets any of the specified arguments of the specified type(s).  This overload searches in reverse.
		 * @tparam TFilterTypes...	Any number of types to limit the returned result types to.  When left empty, all types are considered matching.
		 * @tparam Ts...			Variadic types that are the same as or are convertible to vstring.  When left empty, all names are considered matching.
		 * @param name				The name of the argument to search for.
		 * @returns					The first variantarg object with the given name if it exists; otherwise std::nullopt.
		 */
		template<valid_arg... TFilterTypes, var::same_or_convertible<vstring>... Ts>
		CONSTEXPR std::optional<variantarg> rget_any(Ts&&... names) const noexcept
		{
			if (const auto& it{ this->rfind_any<TFilterTypes...>(std::forward<Ts>(names)...) }; it != this->end())
				return *it;
			return std::nullopt;
		}
		/**
		 * @brief					Gets all of the specified arguments of the specified type(s).  This overload searches in reverse.
		 * @tparam TFilterTypes...	Any number of types to limit the returned result types to.  When left empty, all types are considered matching.
		 * @tparam Ts...			Variadic types that are the same as or are convertible to vstring.  When left empty, all names are considered matching.
		 * @param name				The name of the argument to search for.
		 * @returns					The first variantarg object with the given name if it exists; otherwise std::nullopt.
		 */
		template<valid_arg... TFilterTypes, var::same_or_convertible<vstring>... Ts>
		CONSTEXPR std::vector<variantarg> rget_all(Ts&&... names) const noexcept
		{
			std::vector<variantarg> vec;
			const auto& all{ this->rfind_all<TFilterTypes...>(std::forward<Ts>(names)...) };
			vec.reserve(all.size());
			for (const auto& it : all)
				vec.emplace_back(*it);
			vec.shrink_to_fit();
			return vec;
		}
	#pragma endregion rget

	#pragma region getv
		/**
		 * @brief					Gets the captured value from the first matching argument.
		 *\n						Only arguments with values are considered to be matching, all other arguments are skipped; including if their name does match.
		 * @tparam TFilterTypes...	Any number of types to limit the returned result types to.  When left empty, all types are considered matching.
		 * @param name				The name of the argument to search for.
		 * @returns					The capture value of the first matching argument if found; otherwise std::nullopt.
		 */
		template<valid_arg... TFilterTypes>
		CONSTEXPR std::optional<std::string> getv(vstring const& name) const noexcept
		{
			static_assert(!var::any_same<Parameter, TFilterTypes...>, "opt3::arg_container::getv() cannot be used to get non-Flags or non-Options!");
			constexpr bool match_any_type{ sizeof...(TFilterTypes) == 0ull };
			for (auto it{ this->begin() }, end{ this->end() }; it != end; ++it) {
				if ((match_any_type || it->is_any_type<TFilterTypes...>()) && it->compare_name(name)) {
					if (it->is_type<Parameter>())
						return it->name();
					else if (it->has_value())
						return it->value();
				}
			}
			return std::nullopt;
		}
		/**
		 * @brief					Gets the captured value from the first matching argument.
		 *\n						Only arguments with values are considered to be matching, all other arguments are skipped; including if their name does match.
		 * @tparam TFilterTypes...	Any number of types to limit the returned result types to.  When left empty, all types are considered matching.
		 * @param names				The name of the argument to search for.
		 * @returns					The capture value of the first matching argument if found; otherwise std::nullopt.
		 */
		template<valid_arg... TFilterTypes, var::same_or_convertible<vstring>... Ts>
		CONSTEXPR std::optional<std::string> getv_any(Ts&&... names) const noexcept
		{
			static_assert(!var::any_same<Parameter, TFilterTypes...>, "opt3::arg_container::getv() cannot be used to get non-Flags or non-Options!");
			constexpr bool
				match_any_type{ sizeof...(TFilterTypes) == 0ull },
				match_any_name{ sizeof...(Ts) == 0ull };
			for (auto it{ this->begin() }, end{ this->end() }; it != end; ++it) {
				if ((match_any_type || it->is_any_type<TFilterTypes...>()) && ((match_any_name || var::variadic_or(it->compare_name(std::forward<Ts>(names))...)))) {
					if (it->is_type<Parameter>())
						return it->name();
					else if (it->has_value())
						return it->value();
				}
			}
			return std::nullopt;
		}
		/**
		 * @brief					Gets the captured value from the first matching argument.
		 *\n						Only arguments with values are considered to be matching, all other arguments are skipped; including if their name does match.
		 * @tparam TFilterTypes...	Any number of types to limit the returned result types to.  When left empty, all types are considered matching.
		 * @param names				The name of the argument to search for.
		 * @returns					The capture value of the first matching argument if found; otherwise std::nullopt.
		 */
		template<valid_arg... TFilterTypes, var::same_or_convertible<vstring>... Ts>
		CONSTEXPR std::vector<std::string> getv_all(Ts&&... names) const noexcept
		{
			constexpr bool
				match_any_type{ sizeof...(TFilterTypes) == 0ull },
				match_any_name{ sizeof...(Ts) == 0ull };
			std::vector<std::string> vec;
			constexpr size_t block_size{ sizeof...(Ts) };
			vec.reserve(block_size);
			for (auto it{ this->begin() }, end{ this->end() }; it != end; ++it) {
				if ((match_any_type || it->is_any_type<TFilterTypes...>()) && ((match_any_name || var::variadic_or(it->compare_name(std::forward<Ts>(names))...)))) {
					if (it->is_type<Parameter>())
						vec.emplace_back(it->name());
					else if (it->has_value())
						vec.emplace_back(it->value());
					else continue;
					if (vec.size() == vec.capacity())
						vec.reserve(vec.size() + block_size);
				}
			}
			vec.shrink_to_fit();
			return vec;
		}
	#pragma endregion getv

	#pragma region rgetv
		/**
		 * @brief					Gets the captured value from the first matching argument.
		 *\n						Only arguments with values are considered to be matching, all other arguments are skipped; including if their name does match.
		 * @tparam TFilterTypes...	Any number of types to limit the returned result types to.  When left empty, all types are considered matching.
		 * @param name				The name of the argument to search for.
		 * @returns					The capture value of the first matching argument if found; otherwise std::nullopt.
		 */
		template<valid_arg... TFilterTypes>
		CONSTEXPR std::optional<std::string> rgetv(vstring const& name) const noexcept
		{
			constexpr bool match_any_type{ sizeof...(TFilterTypes) == 0ull };
			for (auto it{ this->rbegin() }, end{ this->rend() }; it != end; ++it) {
				if ((match_any_type || it->is_any_type<TFilterTypes...>()) && it->compare_name(name)) {
					if (it->is_type<Parameter>())
						return it->name();
					else if (it->has_value())
						return it->value();
				}
			}
			return std::nullopt;
		}
		/**
		 * @brief					Gets the captured value from the first matching argument.
		 *\n						Only arguments with values are considered to be matching, all other arguments are skipped; including if their name does match.
		 * @tparam TFilterTypes...	Any number of types to limit the returned result types to.  When left empty, all types are considered matching.
		 * @param names				The name of the argument to search for.
		 * @returns					The capture value of the first matching argument if found; otherwise std::nullopt.
		 */
		template<valid_arg... TFilterTypes, var::same_or_convertible<vstring>... Ts>
		CONSTEXPR std::optional<std::string> rgetv_any(Ts&&... names) const noexcept
		{
			constexpr bool
				match_any_type{ sizeof...(TFilterTypes) == 0ull },
				match_any_name{ sizeof...(Ts) == 0ull };
			for (auto it{ this->rbegin() }, end{ this->rend() }; it != end; ++it) {
				if ((match_any_type || it->is_any_type<TFilterTypes...>()) && ((match_any_name || var::variadic_or(it->compare_name(std::forward<Ts>(names))...)))) {
					if (it->is_type<Parameter>())
						return it->name();
					else if (it->has_value())
						return it->value();
				}
			}
			return std::nullopt;
		}
		/**
		 * @brief					Gets the captured value from the first matching argument.
		 *\n						Only arguments with values are considered to be matching, all other arguments are skipped; including if their name does match.
		 * @tparam TFilterTypes...	Any number of types to limit the returned result types to.  When left empty, all types are considered matching.
		 * @param names				The name of the argument to search for.
		 * @returns					The capture value of the first matching argument if found; otherwise std::nullopt.
		 */
		template<valid_arg... TFilterTypes, var::same_or_convertible<vstring>... Ts>
		CONSTEXPR std::vector<std::string> rgetv_all(Ts&&... names) const noexcept
		{
			constexpr bool
				match_any_type{ sizeof...(TFilterTypes) == 0ull },
				match_any_name{ sizeof...(Ts) == 0ull };
			std::vector<std::string> vec;
			constexpr size_t block_size{ sizeof...(Ts) };
			vec.reserve(block_size);
			for (auto it{ this->rbegin() }, end{ this->rend() }; it != end; ++it) {
				if ((match_any_type || it->is_any_type<TFilterTypes...>()) && ((match_any_name || var::variadic_or(it->compare_name(std::forward<Ts>(names))...)))) {
					if (it->is_type<Parameter>())
						vec.emplace_back(it->name());
					else if (it->has_value())
						vec.emplace_back(it->value());
					else continue;
					if (vec.size() == vec.capacity())
						vec.reserve(vec.size() + block_size);
				}
			}
			vec.shrink_to_fit();
			return vec;
		}
	#pragma endregion rgetv

	#pragma region castget
		/**
		 * @brief					Get the specified argument casted to the specified type.
		 *\n						This overload is only available when TReturn specifies a type that is implicitly convertible from variantarg.
		 * @tparam TReturn			The desired return type.
		 * @tparam TFilterTypes...	Any number of types to limit the returned result types to.  When left empty, all types are considered matching.
		 * @param name				The name of the target argument.
		 * @returns					The specified argument, casted to the specified type; or std::nullopt if it wasn't found.
		 */
		template<var::convertible_from<variantarg> TReturn, valid_arg... TFilterTypes>
		CONSTEXPR std::optional<TReturn> castget(vstring const& name) const noexcept
		{
			if (const auto& v{ this->get<TFilterTypes...>(name) }; v.has_value())
				return static_cast<TReturn>(v.value());
			return std::nullopt;
		}
		/**
		 * @brief					Get the specified argument casted to the specified type.
		 * @tparam TReturn			The desired return type.
		 * @tparam TFilterTypes...	Any number of types to limit the returned result types to.  When left empty, all types are considered matching.
		 * @param name				The name of the target argument.
		 * @param converter			A conversion function that accepts type variantarg and returns type TReturn.
		 * @returns					The specified argument, casted to the specified type; or std::nullopt if it wasn't found.
		 */
		template<typename TReturn, valid_arg... TFilterTypes>
		CONSTEXPR std::optional<TReturn> castget(const std::function<TReturn(variantarg)>& converter, vstring const& name) const
		{
			if (const auto& v{ this->get<TFilterTypes...>(name) }; v.has_value())
				return converter(v.value());
			return std::nullopt;
		}
		/**
		 * @brief					Get the specified argument casted to the specified type.
		 *\n						This overload is only available when TReturn specifies a type that is implicitly convertible from variantarg.
		 * @tparam TReturn			The desired return type.
		 * @tparam TFilterTypes...	Any number of types to limit the returned result types to.  When left empty, all types are considered matching.
		 * @param name				The name of the target argument.
		 * @returns					The specified argument, casted to the specified type; or std::nullopt if it wasn't found.
		 */
		template<var::convertible_from<variantarg> TReturn, valid_arg... TFilterTypes, var::same_or_convertible<vstring>... Ts>
		CONSTEXPR std::optional<TReturn> castget_any(Ts&&... names) const noexcept
		{
			if (const auto& v{ this->get_any<TFilterTypes...>(std::forward<Ts>(names)...) }; v.has_value())
				return static_cast<TReturn>(v.value());
			return std::nullopt;
		}
		/**
		 * @brief					Get the specified argument casted to the specified type.
		 * @tparam TReturn			The desired return type.
		 * @tparam TFilterTypes...	Any number of types to limit the returned result types to.  When left empty, all types are considered matching.
		 * @param converter			A conversion function that accepts type variantarg and returns type TReturn.
		 * @param name				The name of the target argument.
		 * @returns					The specified argument, casted to the specified type; or std::nullopt if it wasn't found.
		 */
		template<typename TReturn, valid_arg... TFilterTypes, var::same_or_convertible<vstring>... Ts>
		CONSTEXPR std::optional<TReturn> castget_any(const std::function<TReturn(variantarg)>& converter, Ts&&... names) const
		{
			if (const auto& v{ this->get_any<TFilterTypes...>(std::forward<Ts>(names)...) }; v.has_value())
				return converter(v.value());
			return std::nullopt;
		}
		/**
		 * @brief					Get all of the specified argument(s), casted to the specified type.
		 *\n						This overload is only available when TReturn specifies a type that is implicitly convertible from variantarg.
		 * @tparam TReturn			The desired return type.
		 * @tparam TFilterTypes...	Any number of types to limit the returned result types to.  When left empty, all types are considered matching.
		 * @param names				The name(s) of the target argument(s).
		 * @returns					A vector containing all matching arguments.
		 */
		template<var::convertible_from<variantarg> TReturn, valid_arg... TFilterTypes, var::same_or_convertible<vstring>... Ts>
		CONSTEXPR std::vector<TReturn> castget_all(Ts&&... names) const noexcept
		{
			std::vector<TReturn> vec;
			const auto& all{ this->get_all<TFilterTypes...>(std::forward<Ts>(names)...) };
			vec.reserve(all.size());
			for (const auto& it : all)
				vec.emplace_back(static_cast<TReturn>(it));
			vec.shrink_to_fit();
			return vec;
		}
		/**
		 * @brief					Get all of the specified argument(s), casted to the specified type.
		 * @tparam TReturn			The desired return type.
		 * @tparam TFilterTypes...	Any number of types to limit the returned result types to.  When left empty, all types are considered matching.
		 * @param converter			A conversion function that accepts type variantarg and returns type TReturn.
		 * @param names				The name(s) of the target argument(s).
		 * @returns					A vector containing all matching arguments.
		 */
		template<typename TReturn, valid_arg... TFilterTypes, var::same_or_convertible<vstring>... Ts>
		CONSTEXPR std::vector<TReturn> castget_all(const std::function<TReturn(variantarg)>& converter, Ts&&... names) const
		{
			std::vector<TReturn> vec;
			const auto& all{ this->get_all<TFilterTypes...>(std::forward<Ts>(names)...) };
			vec.reserve(all.size());
			for (const auto& it : all)
				vec.emplace_back(converter(it));
			vec.shrink_to_fit();
			return vec;
		}
	#pragma endregion castget

	#pragma region castgetv
		/**
		 * @brief					Get the specified argument's capture value, casted to the specified type.
		 *\n						This overload is only available when TReturn specifies a type that is implicitly convertible from vstring.
		 * @tparam TReturn			The desired return type.
		 * @tparam TFilterTypes...	Any number of types to limit the returned result types to.  When left empty, all types are considered matching.
		 * @param name				The name of the target argument.
		 * @returns					The specified argument's capture value, casted to the specified type; or std::nullopt if the argument wasn't found, or didn't have a capture value.
		 */
		template<var::convertible_from<vstring> TReturn, valid_arg... TFilterTypes>
		CONSTEXPR std::optional<TReturn> castgetv(vstring const& name) const noexcept
		{
			if (const auto& v{ this->getv<TFilterTypes...>(name) }; v.has_value())
				return static_cast<TReturn>(v.value());
			return std::nullopt;
		}
		/**
		 * @brief					Get the specified argument's capture value, casted to the specified type.
		 * @tparam TReturn			The desired return type.
		 * @tparam TFilterTypes...	Any number of types to limit the returned result types to.  When left empty, all types are considered matching.
		 * @param name				The name of the target argument.
		 * @param converter			A conversion function that accepts type vstring and returns type TReturn.
		 * @returns					The specified argument's capture value, casted to the specified type; or std::nullopt if the argument wasn't found, or didn't have a capture value.
		 */
		template<typename TReturn, valid_arg... TFilterTypes>
		CONSTEXPR std::optional<TReturn> castgetv(const std::function<TReturn(vstring)>& converter, vstring const& name) const
		{
			if (const auto& v{ this->getv<TFilterTypes...>(name) }; v.has_value())
				return converter(v.value());
			return std::nullopt;
		}
		/**
		 * @brief					Get the specified argument's capture value, casted to the specified type.
		 *\n						This overload is only available when TReturn specifies a type that is implicitly convertible from vstring.
		 * @tparam TReturn			The desired return type.
		 * @tparam TFilterTypes...	Any number of types to limit the returned result types to.  When left empty, all types are considered matching.
		 * @param names				The name(s) of the target argument(s).
		 * @returns					The first specified argument, casted to the specified type; or std::nullopt if it wasn't found.
		 */
		template<var::convertible_from<vstring> TReturn, valid_arg... TFilterTypes, var::same_or_convertible<vstring>... Ts>
		CONSTEXPR std::optional<TReturn> castgetv_any(Ts&&... names) const noexcept
		{
			if (const auto& v{ this->getv_any<TFilterTypes...>(std::forward<Ts>(names)...) }; v.has_value())
				return static_cast<TReturn>(v.value());
			return std::nullopt;
		}
		/**
		 * @brief					Get the specified argument's capture value, casted to the specified type.
		 * @tparam TReturn			The desired return type.
		 * @tparam TFilterTypes...	Any number of types to limit the returned result types to.  When left empty, all types are considered matching.
		 * @param converter			A conversion function that accepts type vstring and returns type TReturn.
		 * @param names				The name(s) of the target argument(s).
		 * @returns					The first specified argument, casted to the specified type; or std::nullopt if it wasn't found.
		 */
		template<typename TReturn, valid_arg... TFilterTypes, var::same_or_convertible<vstring>... Ts>
		CONSTEXPR std::optional<TReturn> castgetv_any(const std::function<TReturn(vstring)>& converter, Ts&&... names) const
		{
			if (const auto& v{ this->getv_any<TFilterTypes...>(std::forward<Ts>(names)...) }; v.has_value())
				return converter(v.value());
			return std::nullopt;
		}
		/**
		 * @brief					Get all of the specified arguments' capture value(s).
		 *\n						This overload is only available when TReturn specifies a type that is implicitly convertible from vstring.
		 * @tparam TReturn			The desired return type.
		 * @tparam TFilterTypes...	Any number of types to limit the returned result types to.  When left empty, all types are considered matching.
		 * @param names				The name(s) of the target argument(s).
		 * @returns					A vector containing the capture value(s) of all matches.
		 */
		template<var::convertible_from<vstring> TReturn, valid_arg... TFilterTypes, var::same_or_convertible<vstring>... Ts>
		CONSTEXPR std::vector<TReturn> castgetv_all(Ts&&... names) const noexcept
		{
			std::vector<TReturn> vec;
			const auto& all{ this->getv_all<TFilterTypes...>(std::forward<Ts>(names)...) };
			vec.reserve(all.size());
			for (const auto& it : all)
				vec.emplace_back(static_cast<TReturn>(it));
			vec.shrink_to_fit();
			return vec;
		}
		/**
		 * @brief					Get the specified argument casted to the specified type.
		 * @tparam TReturn			The desired return type.
		 * @tparam TFilterTypes...	Any number of types to limit the returned result types to.  When left empty, all types are considered matching.
		 * @param converter			A conversion function that accepts type vstring and returns type TReturn.
		 * @param names				The name(s) of the target argument(s).
		 * @returns					A vector containing the capture value(s) of all matches.
		 */
		template<typename TReturn, valid_arg... TFilterTypes, var::same_or_convertible<vstring>... Ts>
		CONSTEXPR std::vector<TReturn> castgetv_all(const std::function<TReturn(vstring)>& converter, Ts&&... names) const
		{
			std::vector<TReturn> vec;
			const auto& all{ this->getv_all<TFilterTypes...>(std::forward<Ts>(names)...) };
			vec.reserve(all.size());
			for (const auto& it : all)
				vec.emplace_back(converter(it));
			vec.shrink_to_fit();
			return vec;
		}
	#pragma endregion castgetv

	#pragma region check
		/**
		 * @brief			Checks if the specified argument was included or not.
		 * @param name		The name of the argument to check for.
		 * @returns			True when the argument was included; otherwise false.
		 */
		template<valid_arg... TFilterTypes>
		CONSTEXPR bool check(vstring const& name) const noexcept
		{
			return this->find<TFilterTypes...>(name) != this->end();
		}
		/**
		 * @brief			Checks if the specified argument was included or not.
		 * @param names		The name of the argument to check for.
		 * @returns			True when the argument was included; otherwise false.
		 */
		template<valid_arg... TFilterTypes, var::same_or_convertible<vstring>... Ts>
		CONSTEXPR bool check_any(Ts&&... names) const noexcept
		{
			return this->find_any<TFilterTypes...>(std::forward<Ts>(names)...) != this->end();
		}
		/**
		 * @brief			Checks if the specified argument was included or not.
		 * @param names		The name of the argument to check for.
		 * @returns			True when the argument was included; otherwise false.
		 */
		template<valid_arg... TFilterTypes, var::same_or_convertible<vstring>... Ts>
		CONSTEXPR bool check_all(Ts&&... names) const noexcept
		{
			std::vector<vstring> nameVec{ std::forward<Ts>(names)... };
			return std::all_of(nameVec.begin(), nameVec.end(), [this](auto&& name) { return check(std::forward<decltype(name)>(name)); });
		}
		/**
		 * @brief		Checks if the specified Option was included.
		 * @param name	The name to check for.
		 * @returns		true when the Option was included; otherwise false.
		 */
		CONSTEXPR bool checkopt(vstring const& name) const noexcept { return this->check<Option>(name); }
		/**
		 * @brief		Checks if the specified Flag was included.
		 * @param name	The name to check for.
		 * @returns		true when the Flag was included; otherwise false.
		 */
		CONSTEXPR bool checkflag(vstring const& name) const noexcept { return this->check<Flag>(name); }
		/**
		 * @brief		Checks if the specified Parameter was included.
		 * @param name	The name to check for.
		 * @returns		true when the Parameter was included; otherwise false.
		 */
		CONSTEXPR bool checkparam(vstring const& name) const noexcept { return this->check<Parameter>(name); }
	#pragma endregion check

	#pragma region checkv
		/**
		 * @brief			Checks if the specified argument was included or not.
		 * @param name		The name of the argument to check for.
		 * @returns			True when the argument was included; otherwise false.
		 */
		template<valid_arg... TFilterTypes>
		CONSTEXPR bool checkv(std::string const& value, vstring const& name) const noexcept
		{
			if (const auto& v{ this->getv<TFilterTypes...>(name) }; v.has_value())
				return v.value() == value;
			return false;
		}
		/**
		 * @brief			Checks if the specified argument was included or not.
		 * @param names		The name of the argument to check for.
		 * @returns			True when the argument was included; otherwise false.
		 */
		template<valid_arg... TFilterTypes, var::same_or_convertible<vstring>... Ts>
		CONSTEXPR bool checkv_any(std::string const& value, Ts&&... names) const noexcept
		{
			if (const auto& v{ this->getv_any<TFilterTypes...>(std::forward<Ts>(names)...) }; v.has_value())
				return v.value() == value;
			return false;
		}
		/**
		 * @brief			Checks if the specified argument was included or not.
		 * @param names		The name of the argument to check for.
		 * @returns			True when the argument was included; otherwise false.
		 */
		template<valid_arg... TFilterTypes, var::same_or_convertible<vstring>... Ts>
		CONSTEXPR bool checkv_all(std::string const& value, Ts&&... names) const noexcept
		{
			for (const auto& it : this->get_all<TFilterTypes...>(std::forward<Ts>(names)...))
				if (!it.has_value() || it.value() != value)
					return false;
			return true;
		}
	#pragma endregion checkv
	};



	/// @brief	unsigned char type
	using uchar = unsigned char;

	/**
	 * @enum	CaptureStyle
	 * @brief	Defines various capture styles
	 */
	enum class CaptureStyle : uchar {
		///	@brief	No captures are allowed under any circumstances. If a capture is appended using an equals ('=') sign, the capture string is inserted into the argument list as a parameter as if the equals sign was replaced with a space on the commandline.
		Disabled = 0,
		/// @brief	Captures are only allowed when appended to the argument using an equals ('=') sign. Since CaptureStyle is a bitfield, this may be combined with CaptureStyle::Optional or CaptureStyle::Required to force them to only accept input via appending with an equals sign ('=').
		EqualsOnly = 1,
		/// @brief	Captures whenever possible, but does not require capture input. Arguments of type Flag & Option are never captured by other flags or options.
		Optional = 2,
		/// @brief	Requires capture input. If a capture is not provided, an exception is thrown by the parser that includes the name of the argument, and a brief message informing the user to provide a capture argument.
		Required = 4,
	};

#pragma region CaptureStyleOperators
	/// @brief	Bitwise OR operation.
	constexpr CaptureStyle operator|(const CaptureStyle& l, const CaptureStyle& r) { return $c(CaptureStyle, ($c(int, l) | $c(int, r))); }
	/// @brief	Bitwise AND operation.
	constexpr CaptureStyle operator&(const CaptureStyle& l, const CaptureStyle& r) { return $c(CaptureStyle, ($c(int, l) & $c(int, r))); }
	/// @brief	Bitwise XOR operation.
	constexpr CaptureStyle operator^(const CaptureStyle& l, const CaptureStyle& r) { return $c(CaptureStyle, ($c(int, l) ^ $c(int, r))); }
	/// @brief	Bitwise OR-equals operation.
	constexpr CaptureStyle& operator|=(CaptureStyle& l, const CaptureStyle& r) { return l = $c(CaptureStyle, ($c(int, l) | $c(int, r))); }
	/// @brief	Bitwise AND-equals operation.
	constexpr CaptureStyle& operator&=(CaptureStyle& l, const CaptureStyle& r) { return l = $c(CaptureStyle, ($c(int, l) & $c(int, r))); }
	/// @brief	Bitwise XOR-equals operation.
	constexpr CaptureStyle& operator^=(CaptureStyle& l, const CaptureStyle& r) { return l = $c(CaptureStyle, ($c(int, l) ^ $c(int, r))); }
#pragma endregion CaptureStyleOperators


	/**
	 * @struct	ArgumentParsingRules
	 * @brief	Allows configuration of the rules used when parsing arguments.
	 */
	struct ArgumentParsingRules {
		/**
		 * @brief	This argument is ignored when '-' does not appear in this instance's 'delimiters' vector.
		 *\n		When true, valid numbers that are prefixed with a single dash character (Ex: "-3.14")
		 *			 are assumed to be negative numbers; when false, numbers with a single dash prefix
		 *			 are always considered flags instead of numbers.
		 *\n		Default: true
		 */
		bool assumeNumericDashPrefixIsNegative{ true };
		/**
		 * @brief	List of characters that are considered valid argument prefixes.
		 *\n		This defaults to just '-'; other commonly-used prefixes include '/' & '+',
		 *			 but these must be added manually.
		 */
		std::vector<char> delimiters{ '-' };

		/**
		 * @brief	Determines the default capture style used for arguments present in the capture list that do not specify a capture style themselves.
		 */
		CaptureStyle defaultCaptureStyle{ CaptureStyle::Optional };

		/**
		 * @brief	Default Constructor.
		 */
		WINCONSTEXPR ArgumentParsingRules() {}
		/**
		 * @brief										Constructor.
		 * @param defaultCaptureStyle					Determines the default capture style used for arguments present in the capture list that do not specify a capture style themselves.
		 * @param delimiters							List of characters that are considered valid argument prefixes.
		 * @param assumeNumericDashPrefixIsNegative		This argument is ignored when '-' does not appear in this instance's 'delimiters' vector.
		 *\n											When true, valid numbers that are prefixed with a single dash character (Ex: "-3.14")
		 *												 are assumed to be negative numbers; when false, numbers with a single dash prefix
		 *												 are always considered flags instead of numbers.
		 */
		WINCONSTEXPR ArgumentParsingRules(CaptureStyle const& defaultCaptureStyle, std::vector<char>&& delimiters, bool const& assumeNumericDashPrefixIsNegative = true) : defaultCaptureStyle{ defaultCaptureStyle }, assumeNumericDashPrefixIsNegative{ assumeNumericDashPrefixIsNegative }, delimiters{ std::forward<std::vector<char>>(delimiters) } {}
		/**
		 * @brief										Constructor.
		 * @param delimiters							List of characters that are considered valid argument prefixes.
		 * @param assumeNumericDashPrefixIsNegative		This argument is ignored when '-' does not appear in this instance's 'delimiters' vector.
		 *\n											When true, valid numbers that are prefixed with a single dash character (Ex: "-3.14")
		 *												 are assumed to be negative numbers; when false, numbers with a single dash prefix
		 *												 are always considered flags instead of numbers.
		 */
		WINCONSTEXPR ArgumentParsingRules(std::vector<char>&& delimiters, bool const& assumeNumericDashPrefixIsNegative = true) : assumeNumericDashPrefixIsNegative{ assumeNumericDashPrefixIsNegative }, delimiters{ std::forward<std::vector<char>>(delimiters) } {}
		/**
		 * @brief										Constructor.
		 * @param assumeNumericDashPrefixIsNegative		This argument is ignored when '-' does not appear in this instance's 'delimiters' vector.
		 *\n											When true, valid numbers that are prefixed with a single dash character (Ex: "-3.14")
		 *												 are assumed to be negative numbers; when false, numbers with a single dash prefix
		 *												 are always considered flags instead of numbers.
		 */
		WINCONSTEXPR ArgumentParsingRules(bool const& assumeNumericDashPrefixIsNegative) : assumeNumericDashPrefixIsNegative{ assumeNumericDashPrefixIsNegative } {}

	#pragma region Methods
		[[nodiscard]] WINCONSTEXPR std::string getDelimitersAsString() const
		{
			std::string s;
			s.reserve(delimiters.size());
			for (const auto& c : delimiters)
				s += c;
			s.shrink_to_fit();
			return s;
		}
		/**
		 * @brief		Check if the given character is a valid delimiter, according to the static Settings_ArgParser object.
		 * @param c		Input Character
		 * @returns		bool
		 */
		[[nodiscard]] WINCONSTEXPR bool isDelimiter(const char& c) const
		{
			return std::any_of(delimiters.begin(), delimiters.end(), [&c](auto&& delim) { return delim == c; });
		}
		[[nodiscard]] WINCONSTEXPR size_t countPrefix(const std::string& str, const size_t& max_delims) const
		{
			size_t count{ 0ull };
			for (size_t i{ 0ull }; i < str.size() && i < max_delims; ++i) {
				if (isDelimiter(str.at(i)))
					++count;
				else break;
			}
			return count;
		}
		[[nodiscard]] WINCONSTEXPR std::pair<std::string, size_t> stripPrefix(const std::string& str, const size_t& max_delims = 2ull) const
		{
			const auto count{ countPrefix(str, max_delims) };
			return{ str.substr(count), count };
		}
		/**
		 * @brief		Checks if the given string is a valid integer, floating-point, or hexadecimal number. Hexadecimal numbers must be prefixed with "0x" (or "-0x") to be detected properly.
		 * @param str	Input String
		 * @returns		bool
		 */
		[[nodiscard]] WINCONSTEXPR bool isNumber(std::string str) const
		{
			str = str::trim(str::strip(str, ','));
			if (str.empty())
				return false;

			if (str.starts_with("0x")) {
				return str.size() > 2ull && std::all_of(str.begin() + 2ull, str.end(), str::ishexdigit);
			}
			else {
				const bool is_negative{ str.starts_with('-') };
				if (int decimalCount{ 0 }; std::all_of(str.begin() + static_cast<size_t>(is_negative), str.end(), [&decimalCount](auto&& c) { return (c == '.' ? ++decimalCount < 2 : str::stdpred::isdigit(c)); })) {
					return assumeNumericDashPrefixIsNegative; //< when str is a valid number, return true when assuming it is a number and not a flag
				} // else, return false
			}
			return false;
		}
		/**
		 * @brief		Check if the given iterator CAN capture the next argument by checking
		 *\n			if the next argument is not prefixed with a '-' or is prefixed with '-' but is also a number.
		 *\n			Does NOT check if the given iterator is present on the capturelist!
		 * @param here	The current iterator position.
		 * @param end	The position of the end of the iterable range.
		 * @returns		bool
		 */
		[[nodiscard]] CONSTEXPR bool canCaptureNext(std::vector<std::string>::const_iterator& here, const std::vector<std::string>::const_iterator& end) const
		{
			return (here != end - 1ll) // incrementing iterator won't go out-of-bounds
				&& ((here + 1ll)->front() != '-' // AND next argument doesn't start with a dash
					|| isNumber(*(here + 1ll))); // OR next argument is a number
		}
	#pragma endregion Methods
	};

	/**
	 * @struct	basic_capture_wrapper
	 * @brief	Extends vstring with the ability to require specific arguments.
	 */
	template<var::valid_char TChar, std::derived_from<std::char_traits<TChar>> TCharTraits = std::char_traits<TChar>, std::derived_from<std::allocator<TChar>> TAlloc = std::allocator<TChar>>
	struct basic_capture_wrapper {
		basic_vstring<TChar, TCharTraits, TAlloc> _input;
		std::optional<CaptureStyle> captureStyle;
		std::optional<size_t> maxCount;
		size_t minCount{ 0ull };

		WINCONSTEXPR basic_capture_wrapper(const basic_vstring<TChar, TCharTraits, TAlloc>& input, const std::optional<CaptureStyle>& captureStyle = CaptureStyle::Optional, const size_t& minCount = 0ull, const std::optional<size_t>& maxCount = std::nullopt) : _input(input), captureStyle{ captureStyle }, minCount{ minCount }, maxCount{ maxCount } {}

		WINCONSTEXPR basic_capture_wrapper(basic_capture_wrapper<TChar, TCharTraits, TAlloc>&& o) noexcept : _input{ std::move(o._input) }, captureStyle{ std::move(o.captureStyle) }, maxCount{ std::move(o.maxCount) }, minCount{ std::move(o.minCount) } {}
		WINCONSTEXPR basic_capture_wrapper(basic_capture_wrapper<TChar, TCharTraits, TAlloc> const& o) noexcept : _input(o._input), captureStyle{ o.captureStyle }, maxCount{ o.maxCount }, minCount{ o.minCount } {}
		~basic_capture_wrapper() = default;

		WINCONSTEXPR basic_capture_wrapper<TChar, TCharTraits, TAlloc>& operator=(basic_capture_wrapper<TChar, TCharTraits, TAlloc>&& o) noexcept
		{
			_input = std::move(o._input);
			captureStyle = std::move(o.captureStyle);
			maxCount = std::move(o.maxCount);
			minCount = std::move(o.minCount);
			return *this;
		}
		WINCONSTEXPR basic_capture_wrapper<TChar, TCharTraits, TAlloc>& operator=(basic_capture_wrapper<TChar, TCharTraits, TAlloc> const& o) noexcept
		{
			_input = o._input;
			captureStyle = o.captureStyle;
			maxCount = o.maxCount;
			minCount = o.minCount;
			return *this;
		}

		WINCONSTEXPR basic_vstring<TChar, TCharTraits, TAlloc> name() const
		{
			return _input;
		}

		constexpr bool withinRequiredRange(size_t const& count) const
		{
			return count >= minCount && (!maxCount.has_value() || count < maxCount.value());
		}
	};
	using capture_wrapper = basic_capture_wrapper<char, std::char_traits<char>, std::allocator<char>>;

	/**
	 * @brief				Specify that an argument requires captured input while also providing additional context.
	 * @tparam MAX			Limits the number of times this argument may be specified legally.
	 * @tparam MIN			Requires that this argument be specified at least this many times. (Default: 0)
	 * @tparam T			Any type that is a char or string, or is implicitly convertible to a char or string.
	 * @param input			The name of the argument, excluding prefixes. chars are interpreted as flags, while strings are interpreted as options.
	 * @param equalsOnly	When true, this argument may only capture input when directly appended with an equals sign.
	 * @returns				capture_wrapper
	 */
	template<size_t MAX, size_t MIN = 0ull, var::any_same_or_convertible<std::string, char> T>
	inline WINCONSTEXPR capture_wrapper requireCapture(T&& input, const bool& equalsOnly = false)
	{
		return{ std::forward<T>(input), (equalsOnly ? static_cast<CaptureStyle>(static_cast<uchar>(CaptureStyle::Required) | static_cast<uchar>(CaptureStyle::EqualsOnly)) : CaptureStyle::Required), MIN, MAX };
	}
	/**
	 * @brief				Specify that an argument requires captured input while also providing additional context.
	 * @tparam MIN			Requires that this argument be specified at least this many times. (Default: 0)
	 * @tparam T			Any type that is a char or string, or is implicitly convertible to a char or string.
	 * @param input			The name of the argument, excluding prefixes. chars are interpreted as flags, while strings are interpreted as options.
	 * @param equalsOnly	When true, this argument may only capture input when directly appended with an equals sign.
	 * @returns				capture_wrapper
	 */
	template<size_t MIN = 0ull, var::any_same_or_convertible<std::string, char> T>
	inline WINCONSTEXPR capture_wrapper requireCapture(T&& input, const bool& equalsOnly = false)
	{
		return{ std::forward<T>(input), (equalsOnly ? static_cast<CaptureStyle>(static_cast<uchar>(CaptureStyle::Required) | static_cast<uchar>(CaptureStyle::EqualsOnly)) : CaptureStyle::Required), MIN };
	}
	/**
	 * @brief				Specify that an argument does not require captured input while also providing additional context.
	 * @tparam MAX			Limits the number of times this argument may be specified legally.
	 * @tparam MIN			Requires that this argument be specified at least this many times. (Default: 0)
	 * @tparam T			Any type that is a char or string, or is implicitly convertible to a char or string.
	 * @param input			The name of the argument, excluding prefixes. chars are interpreted as flags, while strings are interpreted as options.
	 * @param equalsOnly	When true, this argument may only capture input when directly appended with an equals sign.
	 * @returns				capture_wrapper
	 */
	template<size_t MAX, size_t MIN = 0ull, var::any_same_or_convertible<std::string, char> T>
	inline WINCONSTEXPR capture_wrapper optionalCapture(T&& input, const bool& equalsOnly = false)
	{
		return{ std::forward<T>(input), (equalsOnly ? static_cast<CaptureStyle>(static_cast<uchar>(CaptureStyle::Optional) | static_cast<uchar>(CaptureStyle::EqualsOnly)) : CaptureStyle::Optional), MIN, MAX };
	}
	/**
	 * @brief				Specify that an argument does not require captured input while also providing additional context.
	 * @tparam MIN			Requires that this argument be specified at least this many times. (Default: 0)
	 * @tparam T			Any type that is a char or string, or is implicitly convertible to a char or string.
	 * @param input			The name of the argument, excluding prefixes. chars are interpreted as flags, while strings are interpreted as options.
	 * @param equalsOnly	When true, this argument may only capture input when directly appended with an equals sign.
	 * @returns				capture_wrapper
	 */
	template<size_t MIN = 0ull, var::any_same_or_convertible<std::string, char> T>
	inline WINCONSTEXPR capture_wrapper optionalCapture(T&& input, const bool& equalsOnly = false)
	{
		return{ std::forward<T>(input), (equalsOnly ? static_cast<CaptureStyle>(static_cast<uchar>(CaptureStyle::Optional) | static_cast<uchar>(CaptureStyle::EqualsOnly)) : CaptureStyle::Optional), MIN };
	}

	/**
	 * @brief				Specify that an argument does not accept captured input while also providing additional context.
	 * @tparam MIN			Requires that this argument be specified at least this many times. (Default: 0)
	 * @tparam T			Any type that is a char or string, or is implicitly convertible to a char or string.
	 * @param input			The name of the argument, excluding prefixes. chars are interpreted as flags, while strings are interpreted as options.
	 * @returns				capture_wrapper
	 */
	template<size_t MIN = 0ull, var::any_same_or_convertible<std::string, char> T>
	inline WINCONSTEXPR capture_wrapper noCapture(T&& input)
	{
		return{ std::forward<T>(input), CaptureStyle::Disabled, MIN };
	}
	/**
	 * @brief				Specify that an argument does not accept captured input while also providing additional context.
	 * @tparam MAX			Requires that this argument be specified no more than this many times. (Default: std::nullopt)
	 * @tparam MIN			Requires that this argument be specified at least this many times. (Default: 0)
	 * @tparam T			Any type that is a char or string, or is implicitly convertible to a char or string.
	 * @param input			The name of the argument, excluding prefixes. chars are interpreted as flags, while strings are interpreted as options.
	 * @returns				capture_wrapper
	 */
	template<size_t MAX, size_t MIN = 0ull, var::any_same_or_convertible<std::string, char> T>
	inline WINCONSTEXPR capture_wrapper noCapture(T&& input)
	{
		return{ std::forward<T>(input), CaptureStyle::Disabled, MIN, MAX };
	}

	/**
	 * @struct	CaptureList
	 * @brief	Contains a list of arguments that should be allowed to capture additional arguments. This is used by the parse function.
	 */
	struct CaptureList {
		const ArgumentParsingRules parsingRules;
		/// @brief Vector of input wrapper strings that contains the argument names.
		const std::vector<capture_wrapper> vec;

		template<var::any_same_or_convertible<capture_wrapper, vstring> T>
		static capture_wrapper get_wrapper(const ArgumentParsingRules& parsingRules, T&& item)
		{
			if constexpr (std::same_as<T, capture_wrapper>)
				return item;
			else if constexpr (std::same_as<T, std::string>)
				return capture_wrapper{ str::trim_preceeding(std::forward<T>(item), parsingRules.getDelimitersAsString()) };
			return capture_wrapper{ std::forward<T>(item) };
		}

		/**
		 * @brief							Default Constructor.
		 * @tparam VT...					Variadic Templated Types.
		 * @param ...capturing_arguments	Arguments that should be allowed to capture additional arguments. Names should not contain prefix delimiters, but if they do, they are removed.
		 */
		template<var::any_same_or_convertible<capture_wrapper, vstring>... Ts> constexpr CaptureList(ArgumentParsingRules const& parsingRules, Ts&&... capturing_arguments) : parsingRules{ parsingRules }, vec{ get_wrapper(parsingRules, capture_wrapper{ std::forward<Ts>(capturing_arguments) })... } {}
		template<var::any_same_or_convertible<capture_wrapper, vstring>... Ts> constexpr CaptureList(Ts&&... capturing_arguments) : CaptureList(ArgumentParsingRules{}, capture_wrapper{ std::forward<Ts>(capturing_arguments) }...) {}
		WINCONSTEXPR operator const std::vector<capture_wrapper>() const { return vec; }
		/**
		 * @brief				Checks if a given argument appears in the capture list, and returns the associated capture_wrapper object.
		 * @param name			The name of the target argument. (Note that preceeding delimiters are stripped automatically)
		 * @returns				The capture_wrapper object associated with the given name, or std::nullopt if none were found.
		 */
		std::optional<capture_wrapper> get(std::string const& name) const
		{
			const auto& [s, count] { parsingRules.stripPrefix(name) };
			if (const auto& it{ std::find_if(vec.begin(), vec.end(), [&s](auto&& capwrap) { return capwrap.name() == s; }) }; it != vec.end())
				return *it;
			return std::nullopt;
		}

		CaptureStyle get_capture_style(std::string const& name) const
		{
			if (const auto& wrapper{ get(name) }; wrapper.has_value())
				return wrapper.value().captureStyle.value_or(parsingRules.defaultCaptureStyle);
			return CaptureStyle::Disabled;
		}
	};

	/// @brief	Checks if captureStyle is set to CaptureStyle::Disabled
	inline CONSTEXPR bool CaptureIsDisabled(const CaptureStyle& captureStyle)
	{
		return static_cast<uchar>(captureStyle) == static_cast<uchar>(CaptureStyle::Disabled);
	}
	/// @brief	Checks if captureStyle contains CaptureStyle::EqualsOnly
	inline CONSTEXPR bool CaptureIsEqualsOnly(const CaptureStyle& captureStyle)
	{
		return (static_cast<uchar>(captureStyle) & static_cast<uchar>(CaptureStyle::EqualsOnly)) != 0;
	}
	/// @brief	Checks if captureStyle contains CaptureStyle::Disabled and/or CaptureStyle::EqualsOnly
	inline CONSTEXPR bool CaptureIsDisabledOrEqualsOnly(const CaptureStyle& captureStyle)
	{
		return CaptureIsDisabled(captureStyle) || CaptureIsEqualsOnly(captureStyle);
	}
	/// @brief	Checks if captureStyle contains CaptureStyle::Required
	inline CONSTEXPR bool CaptureIsRequired(const CaptureStyle& captureStyle)
	{
		return (static_cast<uchar>(captureStyle) & static_cast<uchar>(CaptureStyle::Required)) != 0;
	}

	/**
	 * @brief			Parse commandline arguments into an ArgContainer instance.
	 *\n				__Argument Types__
	 *\n				- Parameters are any arguments that do not begin with a dash '-' character that were not captured by another argument type.
	 *\n				- Options are arguments that begin with 2 dash '-' characters, and can capture additional arguments if the option name appears in the capture list.
	 *\n				- Flags are arguments that begin with a single dash '-' character, are a single character in length, and can capture additional arguments. Flags can appear alone, or in "chains" where each character is treated as an individual flag. In a flag chain, only the last flag can capture additional arguments.
	 *\n				__Capture Rules__
	 *\n				- Only options/flags specified in the capture list are allowed to capture additional arguments. Capture list entries should not include a delimiter prefix.
	 *\n				- Options/Flags cannot be captured under any circumstance. ex: "--opt --opt captured" results in "--opt", & "--opt" + "captured".
	 *\n				- If a flag in a chain should capture an argument (either with an '=' delimiter or by context), it must appear at the end of the chain.
	 *\n				- Any captured arguments do not appear in the argument list by themselves, and must be accessed through the argument that captured them.
	 * @param args		Commandline arguments as a vector of strings, in order and including argv[0].
	 * @param captures	A CaptureList instance specifying which arguments are allowed to capture other arguments as their parameters
	 * @returns			ArgContainer
	 */
	inline arg_container parse(std::vector<std::string>&& args, const CaptureList& captures)
	{
		// remove empty arguments, which are possible when passing arguments from automated testing applications
		args.erase(std::remove_if(args.begin(), args.end(), [](auto&& s) { return s.empty(); }), args.end());

		arg_container cont{};
		cont.reserve(args.size());

		for (std::vector<std::string>::const_iterator it{ args.begin() }; it != args.end(); ++it) {
			auto [arg, d_count] { captures.parsingRules.stripPrefix(*it, 2ull) };

			switch (d_count) {
			case 2ull: // Option
				if (const auto eqPos{ arg.find('=') }; eqPos != std::string::npos) {// argument contains an equals sign
					auto opt{ arg.substr(0ull, eqPos) }, cap{ arg.substr(eqPos + 1ull) };

					if (const auto& captureStyle{ captures.get_capture_style(opt) }; !CaptureIsDisabled(captureStyle))
						cont.emplace_back(Option(std::make_pair(std::move(opt), std::move(cap))));
					else {
						if (CaptureIsRequired(captureStyle))
							throw make_exception("Expected a capture argument for option '", opt, "'!");
						cont.emplace_back(Option(std::make_pair(std::move(opt), std::nullopt)));
						if (!cap.empty()) {
							arg = cap;
							goto JUMP_TO_PARAMETER; // skip flag case, add invalid capture as a parameter
						}
					}
				}
				else if (const auto& captureStyle{ captures.get_capture_style(arg) }; !CaptureIsDisabledOrEqualsOnly(captureStyle) && captures.parsingRules.canCaptureNext(it, args.end())) // argument can capture next arg
					cont.emplace_back(Option(std::make_pair(arg, *++it)));
				else {
					if (CaptureIsRequired(captureStyle))
						throw make_exception("Expected a capture argument for option '", arg, "'!");
					cont.emplace_back(Option(std::make_pair(arg, std::nullopt)));
				}
				break;
			case 1ull: // Flag
				if (!captures.parsingRules.isNumber(arg)) { // single-dash prefix is not a number
					std::optional<Flag> capt{ std::nullopt }; // this can contain a flag if there is a capturing flag at the end of a chain
					std::string invCap{}; //< for invalid captures that should be treated as parameters
					if (const auto eqPos{ arg.find('=') }; eqPos != std::string::npos) {
						invCap = arg.substr(eqPos + 1ull); // get string following '=', use invCap in case flag can't capture
						if (const auto flag{ arg.substr(eqPos - 1ull, 1ull) }; !CaptureIsDisabled(captures.get_capture_style(flag))) {
							capt = Flag{ std::make_pair(flag.front(), invCap) }; // push the capturing flag to capt, insert into vector once all other flags in this chain are parsed
							arg = arg.substr(0ull, eqPos - 1ull); // remove last flag, '=', and captured string from arg
							invCap.clear(); // flag can capture, clear invCap
						}
						else
							arg = arg.substr(0ull, eqPos); // remove everything from eqPos to arg.end()
					}
					// iterate through characters in arg
					for (auto fl{ arg.begin() }; fl != arg.end(); ++fl) {
						const auto& captureStyle{ captures.get_capture_style(std::string(1ull, *fl)) };
						// If this is the last char, and it can capture
						if (fl == arg.end() - 1ll && !CaptureIsDisabledOrEqualsOnly(captureStyle) && captures.parsingRules.canCaptureNext(it, args.end()))
							cont.emplace_back(Flag(std::make_pair(*fl, *++it)));
						else {// not last char, or can't capture
							if (CaptureIsRequired(captureStyle))
								throw make_exception("Expected a capture argument for flag '", *fl, "'!");
							cont.emplace_back(Flag(std::make_pair(*fl, std::nullopt)));
						}
					}
					if (capt.has_value()) // flag captures are always at the end, but parsing them first puts them out of chronological order.
						cont.emplace_back(std::move(capt.value()));
					if (invCap.empty())
						break;
					else arg = invCap; // set argument to invalid capture and fallthrough to add it as a parameter
				}
				else // this is a negative number, re-add '-' prefix and fallthrough
					arg = *it;
				[[fallthrough]];
			case 0ull:
			JUMP_TO_PARAMETER:
				[[fallthrough]]; // Parameter
			default:
				cont.emplace_back(Parameter(arg));
				break;
			}
		}
		cont.shrink_to_fit();

		// count the number of each included argument:
		std::unordered_map<std::string, size_t> counts;

		for (const auto& varg : cont) {
			varg.visit([&counts](auto&& value) {
				using T = std::decay_t<decltype(value)>;

				if constexpr (std::same_as<T, Option>)
					++counts[value.name()];
				else if constexpr (std::same_as<T, Flag>)
					++counts[value.name()];
					   });
		}

		// validate argument count limits:
		for (const auto& it : captures.vec) {
			const auto& name{ it.name() };
			if (const auto& count{ counts[name] }; !it.withinRequiredRange(count)) {
				throw make_exception("Argument count ", count, " for '", name, "' is out-of-bounds! Expected (min: ", it.minCount, ", max: ", ([&it]() {
					if (it.maxCount.has_value())
						return std::to_string(it.maxCount.value());
					return "(none)"s;
									 }()), ')');
			}
		}
		return cont;
	}
	/**
	 * @brief		Make a std::vector of std::strings from a char** array.
	 * @param sz	Size of the array.
	 * @param arr	Array.
	 * @param off	The index to start at. Any elements that are skipped are ignored.
	 * @returns		std::vector<std::string>
	 */
	inline WINCONSTEXPR static std::vector<std::string> vectorize(const int& sz, char** arr, const int& off = 0)
	{
		std::vector<std::string> vec;
		vec.reserve(sz);
		for (int i{ off }; i < sz; ++i)
			vec.emplace_back(std::string{ std::move(arr[i]) });
		vec.shrink_to_fit();
		return vec;
	}

	/**
	 * @struct	arg_manager
	 * @brief	Implements the 3rd-generation commandline argument container & parser.
	 *\n		Use this with argc & argv to quickly & easily parse commandline arguments into a container for later use.
	 */
	struct arg_manager : arg_container {
		using base = arg_container;

		/**
		 * @brief					Parsing Constructor.
		 * @param argc				Argument array size from main.
		 * @param argv				Argument array from main.
		 * @param captureArguments	Argument names that should be able to capture. Do not include delimiter prefixes, they will be stripped.
		 */
		template<var::any_same_or_convertible<capture_wrapper, vstring>... TCaptures>
		WINCONSTEXPR arg_manager(const int argc, char** argv, TCaptures&&... captureArguments) : base(parse(vectorize(argc, argv, 1), CaptureList{ capture_wrapper{ std::forward<TCaptures>(captureArguments) }... })) {}

		/**
		 * @brief					Parsing Constructor.
		 * @param argc				Argument array size from main.
		 * @param argv				Argument array from main.
		 * @param ruleset			Used to define additional constraints & default settings for the argument parser.
		 * @param captureArguments	Argument names that should be able to capture. Do not include delimiter prefixes, they will be stripped.
		 */
		template<var::any_same_or_convertible<capture_wrapper, vstring>... TCaptures>
		WINCONSTEXPR arg_manager(const int argc, char** argv, const ArgumentParsingRules& ruleset, TCaptures&&... captureArguments) : base(parse(vectorize(argc, argv, 1), CaptureList{ ruleset, capture_wrapper{ std::forward<TCaptures>(captureArguments) }... })) {}

		/**
		 * @brief			Value-Move Constructor.
		 * @param args		rvalue reference of an arg_container instance to move to this instance.
		 */
		WINCONSTEXPR explicit arg_manager(arg_container&& args) : base(std::move(args)) {}

		/**
		 * @brief				Parse the given rvalue references into a new arg_manager instance.
		 * @param arguments		A vector of arguments. (See vectorize() for a simple way to convert argc/argv to a vector)
		 * @param captureList	The CaptureList instance that defines which arguments may capture & the ruleset to use when parsing.
		 * @returns				An arg_manager instance containing the parsed arguments.
		 */
		static arg_manager parse(std::vector<std::string>&& arguments, CaptureList&& captureList)
		{
			return arg_manager{ ::opt3::parse(std::forward<std::vector<std::string>>(arguments), std::forward<CaptureList>(captureList)) };
		}
	};

	using ArgManager = arg_manager;
}
namespace opt3_literals {
	opt3::capture_wrapper operator ""_requireCapture(const char* s, size_t)
	{
		return opt3::requireCapture(s);
	}
	opt3::capture_wrapper operator ""_requireCapture(char c)
	{
		return opt3::requireCapture(c);
	}
	opt3::capture_wrapper operator ""_reqcap(const char* s, size_t)
	{
		return opt3::requireCapture(s);
	}
	opt3::capture_wrapper operator ""_reqcap(char c)
	{
		return opt3::requireCapture(c);
	}
	opt3::capture_wrapper operator ""_optionalCapture(const char* s, size_t)
	{
		return opt3::optionalCapture(s);
	}
	opt3::capture_wrapper operator ""_optionalCapture(char c)
	{
		return opt3::optionalCapture(c);
	}
	opt3::capture_wrapper operator ""_optcap(const char* s, size_t)
	{
		return opt3::optionalCapture(s);
	}
	opt3::capture_wrapper operator ""_optcap(char c)
	{
		return opt3::optionalCapture(c);
	}
	opt3::capture_wrapper operator ""_noCapture(const char* s, size_t)
	{
		return opt3::noCapture(s);
	}
	opt3::capture_wrapper operator ""_noCapture(char c)
	{
		return opt3::noCapture(c);
	}
	opt3::capture_wrapper operator ""_nocap(const char* s, size_t)
	{
		return opt3::noCapture(s);
	}
	opt3::capture_wrapper operator ""_nocap(char c)
	{
		return opt3::noCapture(c);
	}
}<|MERGE_RESOLUTION|>--- conflicted
+++ resolved
@@ -7,7 +7,6 @@
  */
 #include <sysarch.h>
 #include <str.hpp>
-#include <vstring.hpp>
 
 #include <concepts>
 #include <compare>
@@ -20,10 +19,6 @@
   * @brief		Contains a commandline argument parser & container object.
   */
 namespace opt3 {
-<<<<<<< HEAD
-	using shared::basic_vstring;
-	using shared::vstring;
-=======
 	/**
 	 * @struct	basic_vstring
 	 * @brief	Variable-string object with constructor overloads that accept a single character, c-strings, & strings. If the filesystem library is included (before this header), std::filesystem::path types are also allowed.
@@ -57,7 +52,6 @@
 	/// @brief	Narrow-char width string type.
 	using vstring = basic_vstring<char, std::char_traits<char>, std::allocator<char>>;
 
->>>>>>> 22261c0d
 
 	/// @brief	The underlying value type of Parameters.
 	using parameter_t = std::string;
